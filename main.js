/**
 * Mini-Screeps Bot - Pixel Focused with Throughput Optimization
 * 
 * Goals:
 * 1. Primary: Earn Pixels (10,000 CPU = 1 Pixel)
 * 2. Secondary: Maintain base and upgrade controller
 * 3. Tertiary: Maximize room energy efficiency through throughput math
 * 
 * Features:
 * - Single room operation only
 * - No expansion or remote harvesting
 * - Optimized creep roles: miner, hauler, upgrader, builder
 * - Centralized base around controller
 * - No Labs or Factories
 * - Throughput-based spawn logic with distance calculations
 * - Road planning for improved hauler efficiency
 * - Dynamic energy allocation between builders and upgraders
 * 
 * Throughput Math Implementation:
 * - 2 sources × 10 energy/tick = 20 energy/tick total
 * - Miners: 5W 1M parked on containers (continuous mining)
 * - Haulers: CARRY/MOVE ratio calculated based on round-trip distance
 * - Energy flow: Sources → Containers → Haulers → Spawn/Extensions → Upgraders
 */

module.exports.loop = function () {
    // Clean up memory with error handling
    try {
        for (const name in Memory.creeps) {
            if (!Game.creeps[name]) {
                delete Memory.creeps[name];
            }
        }
    } catch (error) {
        console.log('Memory cleanup error:', error);
        // Reset memory if corrupted
        Memory.creeps = {};
    }

    // Get the spawn and room
    const spawn = Game.spawns[Object.keys(Game.spawns)[0]];
    if (!spawn) return;
    
    const room = spawn.room;
    const controller = room.controller;
    
    // Count creeps by role
    const creeps = {
        harvester: _.filter(Game.creeps, creep => creep.memory.role === 'harvester'),
        miner: _.filter(Game.creeps, creep => creep.memory.role === 'miner'),
        hauler: _.filter(Game.creeps, creep => creep.memory.role === 'hauler'),
        upgrader: _.filter(Game.creeps, creep => creep.memory.role === 'upgrader'),
        builder: _.filter(Game.creeps, creep => creep.memory.role === 'builder')
    };

    // Plan base layout if not done
    if (!room.memory.basePlanned) {
        try {
            planBase(room);
            room.memory.basePlanned = true;
        } catch (error) {
            console.log('Base planning error:', error);
        }
    }

    // Calculate and cache distances for throughput optimization
    if (!room.memory.distancesCalculated) {
        try {
            calculateDistances(room);
            room.memory.distancesCalculated = true;
        } catch (error) {
            console.log('Distance calculation error:', error);
        }
    }

    // Spawn creeps based on needs
    spawnCreeps(spawn, creeps);

    // Run creep logic
    for (const name in Game.creeps) {
        const creep = Game.creeps[name];
        runCreep(creep);
    }

    // CPU management for Pixel earning
    manageCPUForPixels();
}

function planBase(room) {
    const controller = room.controller;
    const spawn = room.find(FIND_MY_SPAWNS)[0];
    const sources = room.find(FIND_SOURCES);
    
    // Find a good spot for the base (near controller and spawn)
    const basePos = findBasePosition(controller, spawn);
    if (!basePos) return;

    // Store base position in room memory
    room.memory.basePos = { x: basePos.x, y: basePos.y };
    
    // Plan base structures around the base
    const baseStructures = [
        STRUCTURE_EXTENSION,
        STRUCTURE_EXTENSION,
        STRUCTURE_EXTENSION,
        STRUCTURE_EXTENSION,
        STRUCTURE_EXTENSION,
        STRUCTURE_EXTENSION,
        STRUCTURE_EXTENSION,
        STRUCTURE_EXTENSION,
        STRUCTURE_EXTENSION,
        STRUCTURE_EXTENSION,
        STRUCTURE_TOWER,
        STRUCTURE_TOWER,
        STRUCTURE_LINK,
        STRUCTURE_STORAGE,
        STRUCTURE_TERMINAL
    ];

    room.memory.plannedStructures = [];
    
    // Arrange base structures in a grid pattern around the base
    const radius = 3;
    let structureIndex = 0;
    
    for (let x = -radius; x <= radius; x++) {
        for (let y = -radius; y <= radius; y++) {
            if (x === 0 && y === 0) continue; // Skip center (base position)
            
            const pos = new RoomPosition(basePos.x + x, basePos.y + y, room.name);
            if (pos.lookFor(LOOK_TERRAIN)[0] === 'wall') continue;
            
            if (structureIndex < baseStructures.length) {
                room.memory.plannedStructures.push({
                    x: pos.x,
                    y: pos.y,
                    type: baseStructures[structureIndex]
                });
                structureIndex++;
            }
        }
    }
    
    // Plan containers near sources
    for (const source of sources) {
        const containerPos = findContainerPosition(source);
        if (containerPos) {
            room.memory.plannedStructures.push({
                x: containerPos.x,
                y: containerPos.y,
                type: STRUCTURE_CONTAINER
            });
        }
    }
    
    // Plan container near controller for upgraders
    const controllerContainerPos = findControllerContainerPosition(controller);
    if (controllerContainerPos) {
        room.memory.plannedStructures.push({
            x: controllerContainerPos.x,
            y: controllerContainerPos.y,
            type: STRUCTURE_CONTAINER
        });
    }
    
    // Plan roads between sources and base for hauler efficiency
    planRoads(room);
}

function findBasePosition(controller, spawn) {
    // Find position between controller and spawn
    const path = controller.pos.findPathTo(spawn);
    if (path.length > 0) {
        const midIndex = Math.floor(path.length / 2);
        return path[midIndex];
    }
    return controller.pos;
}

function findContainerPosition(source) {
    // Find a position adjacent to the source for a container
    const positions = source.room.lookForAtArea(LOOK_TERRAIN, source.pos.y - 1, source.pos.x - 1, source.pos.y + 1, source.pos.x + 1, true);
    
    for (const position of positions) {
        if (position.terrain === 'plain' || position.terrain === 'swamp') {
            return { x: position.x, y: position.y };
        }
    }
    return null;
}

function findControllerContainerPosition(controller) {
    // Find a position near the controller for a container
    const positions = controller.room.lookForAtArea(LOOK_TERRAIN, controller.pos.y - 2, controller.pos.x - 2, controller.pos.y + 2, controller.pos.x + 2, true);
    
    for (const position of positions) {
        if (position.terrain === 'plain' || position.terrain === 'swamp') {
            // Make sure it's not too close to the controller (need 1 space)
            const distance = controller.pos.getRangeTo(position.x, position.y);
            if (distance >= 2 && distance <= 3) {
                return { x: position.x, y: position.y };
            }
        }
    }
    return null;
}

function calculateDistances(room) {
    const sources = room.find(FIND_SOURCES);
    const spawn = room.find(FIND_MY_SPAWNS)[0];
    const controller = room.controller;
    
    // Find the main sink (spawn or storage)
    const sink = spawn; // For now, use spawn as main sink
    
    room.memory.distances = [];
    room.memory.averageDistance = 0;
    
    let totalDistance = 0;
    
    for (const source of sources) {
        // Calculate distance from source to sink
        const path = source.pos.findPathTo(sink);
        const distance = path.length;
        
        room.memory.distances.push({
            sourceId: source.id,
            distance: distance
        });
        
        totalDistance += distance;
    }
    
    room.memory.averageDistance = Math.round(totalDistance / sources.length);
    
    // Calculate throughput requirements
    const Trtt = 2 * room.memory.averageDistance + 4; // Round trip time with roads
    const totalCarryNeeded = Math.ceil((2/5) * Trtt); // 2/5 = 20 energy/tick / 50 energy per CARRY
    
    room.memory.throughput = {
        Trtt: Trtt,
        totalCarryNeeded: totalCarryNeeded,
        energyPerTick: 20 // 2 sources * 10 energy/tick each
    };
    
    console.log(`Distance calculation complete: avg=${room.memory.averageDistance}, Trtt=${Trtt}, carryNeeded=${totalCarryNeeded}`);
}

function planRoads(room) {
    const sources = room.find(FIND_SOURCES);
    const spawn = room.find(FIND_MY_SPAWNS)[0];
    const basePos = room.memory.basePos;
    
    if (!basePos) return;
    
    const baseRoomPos = new RoomPosition(basePos.x, basePos.y, room.name);
    
    // Plan roads from each source to base
    for (const source of sources) {
        const path = source.pos.findPathTo(baseRoomPos, {
            ignoreCreeps: true,
            ignoreRoads: true
        });
        
        // Add road construction sites along the path (every few steps for efficiency)
        for (let i = 0; i < path.length; i += 2) { // Every 2 steps to avoid too many roads
            const pos = path[i];
            const roomPos = new RoomPosition(pos.x, pos.y, room.name);
            
            // Check if there's already a structure planned or built here
            const existingStructure = roomPos.lookFor(LOOK_STRUCTURES)[0];
            const plannedStructure = room.memory.plannedStructures.find(p => p.x === pos.x && p.y === pos.y);
            
            if (!existingStructure && !plannedStructure) {
                room.memory.plannedStructures.push({
                    x: pos.x,
                    y: pos.y,
                    type: STRUCTURE_ROAD
                });
            }
        }
    }
    
    // Plan roads from base to controller
    const controller = room.controller;
    const controllerPath = baseRoomPos.findPathTo(controller, {
        ignoreCreeps: true,
        ignoreRoads: true
    });
    
    for (let i = 0; i < controllerPath.length; i += 2) {
        const pos = controllerPath[i];
        const roomPos = new RoomPosition(pos.x, pos.y, room.name);
        
        const existingStructure = roomPos.lookFor(LOOK_STRUCTURES)[0];
        const plannedStructure = room.memory.plannedStructures.find(p => p.x === pos.x && p.y === pos.y);
        
        if (!existingStructure && !plannedStructure) {
            room.memory.plannedStructures.push({
                x: pos.x,
                y: pos.y,
                type: STRUCTURE_ROAD
            });
        }
    }
}

function spawnCreeps(spawn, creeps) {
    const room = spawn.room;
    const energyCapacity = room.energyCapacityAvailable;
    
    // Get throughput data
    const throughput = room.memory.throughput;
    
    // Early game bootstrapping: if we don't have throughput data or essential infrastructure
    const hasSourceContainers = room.find(FIND_STRUCTURES, {
        filter: s => s.structureType === STRUCTURE_CONTAINER && 
                     room.find(FIND_SOURCES).some(source => source.pos.getRangeTo(s) <= 2)
    }).length > 0;
    
    if (!throughput || !hasSourceContainers || energyCapacity < 550) {
        // Bootstrap phase: spawn simple harvesters until we have infrastructure
        const bootstrapNeeds = {
            harvester: Math.max(1, Math.min(3, Math.floor(energyCapacity / 200))), // Basic harvesters
            upgrader: Math.max(1, Math.floor(energyCapacity / 600)), // Basic upgraders
            builder: countMissingStructures(room) > 0 ? 1 : 0
        };
        
        // Spawn bootstrap creeps
        if (creeps.harvester.length < bootstrapNeeds.harvester && spawn.canCreateCreep([WORK, CARRY, MOVE]) === OK) {
            const name = 'Harvester' + Game.time;
            spawn.createCreep([WORK, CARRY, MOVE], name, { role: 'harvester' });
            console.log('Spawning bootstrap harvester');
        } else if (creeps.upgrader.length < bootstrapNeeds.upgrader && spawn.canCreateCreep([WORK, CARRY, MOVE]) === OK) {
            const name = 'Upgrader' + Game.time;
            spawn.createCreep([WORK, CARRY, MOVE], name, { role: 'upgrader' });
            console.log('Spawning bootstrap upgrader');
        } else if (creeps.builder.length < bootstrapNeeds.builder && spawn.canCreateCreep([WORK, CARRY, MOVE]) === OK) {
            const name = 'Builder' + Game.time;
            spawn.createCreep([WORK, CARRY, MOVE], name, { role: 'builder' });
            console.log('Spawning bootstrap builder');
        }
        return;
    }
    
    // Calculate optimal body parts based on throughput requirements
    const minerBody = [WORK, WORK, WORK, WORK, WORK, MOVE]; // 5W 1M for continuous mining
    const minerCost = 550; // 5*100 + 1*50
    
    // Calculate hauler body based on throughput
    const totalCarryNeeded = throughput.totalCarryNeeded;
    const numHaulers = (energyCapacity >= 800) ? 2 : 3; // More haulers for lower energy cap
    const carryPerHauler = Math.ceil(totalCarryNeeded / numHaulers);
    const movePerHauler = Math.ceil(carryPerHauler / 2); // Assume roads for efficiency
    
    const haulerBody = [];
    for (let i = 0; i < carryPerHauler; i++) haulerBody.push(CARRY);
    for (let i = 0; i < movePerHauler; i++) haulerBody.push(MOVE);
    const haulerCost = carryPerHauler * 50 + movePerHauler * 50;
    
    // Determine needs based on throughput optimization and room state
    const missingStructures = countMissingStructures(room);
    const constructionSites = room.find(FIND_CONSTRUCTION_SITES).length;
    const hasConstructionWork = missingStructures > 0 || constructionSites > 0;
    
    // Dynamic energy allocation based on throughput math
    const availableEnergyPerTick = throughput.energyPerTick;
    const builderEnergyPerTick = hasConstructionWork ? 10 : 0; // 2 WORK * 5 energy/tick
    const upgraderEnergyPerTick = Math.max(4, availableEnergyPerTick - builderEnergyPerTick); // Min 4 for controller maintenance
    
    const needs = {
        miner: 2, // One per source, fixed
        hauler: numHaulers,
        upgrader: Math.max(1, Math.min(4, Math.floor(upgraderEnergyPerTick / 2))), // ~2 energy/tick per upgrader
        builder: hasConstructionWork ? 1 : 0
    };
    
    // Spawn priority: miner > hauler > upgrader > builder
    if (creeps.miner.length < needs.miner && spawn.canCreateCreep(minerBody) === OK) {
        const name = 'Miner' + Game.time;
        spawn.createCreep(minerBody, name, { role: 'miner' });
        console.log(`Spawning miner with body: ${minerBody.length} parts, cost: ${minerCost}`);
    } else if (creeps.hauler.length < needs.hauler && spawn.canCreateCreep(haulerBody) === OK) {
        const name = 'Hauler' + Game.time;
        spawn.createCreep(haulerBody, name, { role: 'hauler' });
        console.log(`Spawning hauler with body: ${haulerBody.length} parts (${carryPerHauler}C ${movePerHauler}M), cost: ${haulerCost}`);
    } else if (creeps.upgrader.length < needs.upgrader && spawn.canCreateCreep([WORK, CARRY, MOVE]) === OK) {
        const name = 'Upgrader' + Game.time;
        spawn.createCreep([WORK, CARRY, MOVE], name, { role: 'upgrader' });
    } else if (creeps.builder.length < needs.builder && spawn.canCreateCreep([WORK, CARRY, MOVE]) === OK) {
        const name = 'Builder' + Game.time;
        spawn.createCreep([WORK, CARRY, MOVE], name, { role: 'builder' });
    }
    
    // Log current creep status and energy flow
    if (Game.time % 100 === 0) {
        console.log(`Creeps: M:${creeps.miner.length}/${needs.miner}, H:${creeps.hauler.length}/${needs.hauler}, U:${creeps.upgrader.length}/${needs.upgrader}, B:${creeps.builder.length}/${needs.builder}`);
        console.log(`Energy Flow: ${availableEnergyPerTick} e/t → Builders:${builderEnergyPerTick}, Upgraders:${upgraderEnergyPerTick}, Missing:${missingStructures}`);
    }
}

function countMissingStructures(room) {
    if (!room.memory.plannedStructures) return 0;
    
    let missing = 0;
    for (const planned of room.memory.plannedStructures) {
        const pos = new RoomPosition(planned.x, planned.y, room.name);
        const structures = pos.lookFor(LOOK_STRUCTURES);
        const hasStructure = structures.some(s => s.structureType === planned.type);
        if (!hasStructure) missing++;
    }
    return missing;
}

function runCreep(creep) {
    switch (creep.memory.role) {
        case 'harvester':
            runHarvester(creep);
            break;
        case 'miner':
            runMiner(creep);
            break;
        case 'hauler':
            runHauler(creep);
            break;
        case 'upgrader':
            runUpgrader(creep);
            break;
        case 'builder':
            runBuilder(creep);
            break;
    }
}

function runHarvester(creep) {
    // Bootstrap harvester: harvest and deliver energy to spawn/extensions
    if (creep.store.getFreeCapacity() > 0) {
        const source = creep.pos.findClosestByPath(FIND_SOURCES);
        if (creep.harvest(source) === ERR_NOT_IN_RANGE) {
            creep.moveTo(source, { visualizePathStyle: { stroke: '#ffaa00' } });
        }
    } else {
        // Find spawn/extensions to deliver energy to
        const targets = creep.room.find(FIND_STRUCTURES, {
            filter: (structure) => {
                return (structure.structureType === STRUCTURE_EXTENSION ||
                        structure.structureType === STRUCTURE_SPAWN ||
                        structure.structureType === STRUCTURE_TOWER) &&
                       structure.store.getFreeCapacity(RESOURCE_ENERGY) > 0;
            }
        });

        if (targets.length > 0) {
            const target = creep.pos.findClosestByPath(targets);
            if (creep.transfer(target, RESOURCE_ENERGY) === ERR_NOT_IN_RANGE) {
                creep.moveTo(target, { visualizePathStyle: { stroke: '#ffffff' } });
            }
        } else {
            // No space in structures, help upgrade controller
            if (creep.upgradeController(creep.room.controller) === ERR_NOT_IN_RANGE) {
                creep.moveTo(creep.room.controller, { visualizePathStyle: { stroke: '#ffffff' } });
            }
        }
    }
}

function runMiner(creep) {
    // Miners are parked on containers and just harvest continuously
    // Find assigned source or closest source
    let source = null;
    if (creep.memory.sourceId) {
        source = Game.getObjectById(creep.memory.sourceId);
    }
    
    if (!source) {
        // Assign to a source that doesn't have a dedicated miner
        const sources = creep.room.find(FIND_SOURCES);
        const miners = _.filter(Game.creeps, c => c.memory.role === 'miner');
        const assignedSources = miners.map(m => m.memory.sourceId).filter(id => id);
        
        for (const s of sources) {
            if (!assignedSources.includes(s.id)) {
                source = s;
                creep.memory.sourceId = s.id;
                break;
            }
        }
        
        // If all sources are assigned, use closest
        if (!source) {
            source = creep.pos.findClosestByPath(FIND_SOURCES);
            creep.memory.sourceId = source.id;
        }
    }
<<<<<<< HEAD

=======
}

function spawnCreeps(spawn, creeps) {
    // Determine what we need
    const needs = {
        harvester: Math.max(2, Math.min(4, Math.floor(creeps.upgrader.length + creeps.builder.length + 1))),
        upgrader: Math.max(1, Math.min(3, Math.floor(creeps.harvester.length / 2))),
        builder: Math.max(1, Math.min(2, countMissingStructures(spawn.room) > 0 ? 1 : 0))
    };

    // Spawn priority: harvester > upgrader > builder
    if (creeps.harvester.length < needs.harvester && spawn.canCreateCreep([WORK, CARRY, MOVE]) === OK) {
        const name = 'Harvester' + Game.time;
        spawn.createCreep([WORK, CARRY, MOVE], name, { role: 'harvester' });
    } else if (creeps.upgrader.length < needs.upgrader && spawn.canCreateCreep([WORK, CARRY, MOVE]) === OK) {
        const name = 'Upgrader' + Game.time;
        spawn.createCreep([WORK, CARRY, MOVE], name, { role: 'upgrader' });
    } else if (creeps.builder.length < needs.builder && spawn.canCreateCreep([WORK, CARRY, MOVE]) === OK) {
        const name = 'Builder' + Game.time;
        spawn.createCreep([WORK, CARRY, MOVE], name, { role: 'builder' });
    }
}

function countMissingStructures(room) {
    if (!room.memory.plannedStructures) return 0;
    
>>>>>>> 3a2c9fbc
    if (!source) return;
    
    // Find container near this source
    const container = creep.room.find(FIND_STRUCTURES, {
        filter: (structure) => {
            return structure.structureType === STRUCTURE_CONTAINER &&
                   structure.pos.getRangeTo(source) <= 2;
        }
    })[0];
<<<<<<< HEAD
}

function countMissingStructures(room) {
    if (!room.memory.plannedStructures) return 0;
=======
>>>>>>> 3a2c9fbc
    
    if (container) {
        // Move to container position and stay there
        if (creep.pos.isEqualTo(container.pos)) {
            // We're on the container, just harvest
            if (creep.harvest(source) === ERR_NOT_IN_RANGE) {
                // Container is not adjacent to source, this shouldn't happen
                console.log(`Container not adjacent to source ${source.id}`);
            }
        } else {
            // Move to container
            creep.moveTo(container.pos, { visualizePathStyle: { stroke: '#ffaa00' } });
        }
    } else {
        // No container yet, move to source and harvest normally
        if (creep.harvest(source) === ERR_NOT_IN_RANGE) {
            creep.moveTo(source, { visualizePathStyle: { stroke: '#ffaa00' } });
        }
    }
}

function runHauler(creep) {
    // Haulers move energy from source containers to spawn/extensions/storage
    
    // If carrying energy, find a sink to deliver to
    if (creep.store[RESOURCE_ENERGY] > 0) {
        const targets = creep.room.find(FIND_STRUCTURES, {
            filter: (structure) => {
                return (structure.structureType === STRUCTURE_EXTENSION ||
                        structure.structureType === STRUCTURE_SPAWN ||
                        structure.structureType === STRUCTURE_TOWER ||
                        structure.structureType === STRUCTURE_STORAGE) &&
                       structure.store.getFreeCapacity(RESOURCE_ENERGY) > 0;
            }
        });

        if (targets.length > 0) {
            // Prioritize extensions and spawn over storage
            const priorityTargets = targets.filter(t => 
                t.structureType === STRUCTURE_EXTENSION || 
                t.structureType === STRUCTURE_SPAWN || 
                t.structureType === STRUCTURE_TOWER
            );
            
            const target = creep.pos.findClosestByPath(priorityTargets.length > 0 ? priorityTargets : targets);
            if (creep.transfer(target, RESOURCE_ENERGY) === ERR_NOT_IN_RANGE) {
                creep.moveTo(target, { visualizePathStyle: { stroke: '#ffffff' } });
            }
        }
    } else {
        // Not carrying energy, find source containers to pick up from
        const containers = creep.room.find(FIND_STRUCTURES, {
            filter: (structure) => {
                return structure.structureType === STRUCTURE_CONTAINER &&
                       structure.store[RESOURCE_ENERGY] > 0;
            }
        });

        if (containers.length > 0) {
            const target = creep.pos.findClosestByPath(containers);
            if (creep.withdraw(target, RESOURCE_ENERGY) === ERR_NOT_IN_RANGE) {
                creep.moveTo(target, { visualizePathStyle: { stroke: '#ffaa00' } });
            }
        }
    }
}

function runUpgrader(creep) {
    // Always prioritize upgrading the controller
    if (creep.store[RESOURCE_ENERGY] > 0) {
        if (creep.upgradeController(creep.room.controller) === ERR_NOT_IN_RANGE) {
            creep.moveTo(creep.room.controller, { visualizePathStyle: { stroke: '#ffffff' } });
        }
    } else {
        // Get energy from spawn/extensions/storage (haulers deliver here)
        const targets = creep.room.find(FIND_STRUCTURES, {
            filter: (structure) => {
                // Don't take energy from spawn if it has less than 300 energy (reserve for spawning)
                if (structure.structureType === STRUCTURE_SPAWN) {
                    return structure.store[RESOURCE_ENERGY] > 300;
                }
                return (structure.structureType === STRUCTURE_EXTENSION ||
                        structure.structureType === STRUCTURE_STORAGE) &&
                       structure.store[RESOURCE_ENERGY] > 0;
            }
        });

        if (targets.length > 0) {
            // Prioritize extensions over storage, but avoid spawn if possible
            const priorityTargets = targets.filter(t => 
                t.structureType === STRUCTURE_EXTENSION
            );
            
            const target = creep.pos.findClosestByPath(priorityTargets.length > 0 ? priorityTargets : targets);
            if (creep.withdraw(target, RESOURCE_ENERGY) === ERR_NOT_IN_RANGE) {
                creep.moveTo(target, { visualizePathStyle: { stroke: '#ffaa00' } });
            }
        }
    }
}

function runBuilder(creep) {
    // If creep has energy, build things
    if (creep.store[RESOURCE_ENERGY] > 0) {
        const targets = creep.room.find(FIND_CONSTRUCTION_SITES);
        if (targets.length > 0) {
            const target = creep.pos.findClosestByPath(targets);
            if (creep.build(target) === ERR_NOT_IN_RANGE) {
                creep.moveTo(target, { visualizePathStyle: { stroke: '#ffffff' } });
            }
        } else {
            // No construction sites, help upgrade
            if (creep.upgradeController(creep.room.controller) === ERR_NOT_IN_RANGE) {
                creep.moveTo(creep.room.controller, { visualizePathStyle: { stroke: '#ffffff' } });
            }
        }
    } else {
        // Get energy from spawn/extensions/storage (haulers deliver here)
        const targets = creep.room.find(FIND_STRUCTURES, {
            filter: (structure) => {
                // Don't take energy from spawn if it has less than 300 energy (reserve for spawning)
                if (structure.structureType === STRUCTURE_SPAWN) {
                    return structure.store[RESOURCE_ENERGY] > 300;
                }
                return (structure.structureType === STRUCTURE_EXTENSION ||
                        structure.structureType === STRUCTURE_STORAGE) &&
                       structure.store[RESOURCE_ENERGY] > 0;
            }
        });

        if (targets.length > 0) {
            // Prioritize extensions over storage, but avoid spawn if possible
            const priorityTargets = targets.filter(t => 
                t.structureType === STRUCTURE_EXTENSION
            );
            
            const target = creep.pos.findClosestByPath(priorityTargets.length > 0 ? priorityTargets : targets);
            if (creep.withdraw(target, RESOURCE_ENERGY) === ERR_NOT_IN_RANGE) {
                creep.moveTo(target, { visualizePathStyle: { stroke: '#ffaa00' } });
            }
        }
    }
}

function manageCPUForPixels() {
    const cpuUsed = Game.cpu.getUsed();
    const cpuLimit = Game.cpu.limit;
    const cpuBucket = Game.cpu.bucket;
    
    // Check if generatePixel function is available (not available on local servers)
    if (typeof Game.cpu.generatePixel === 'function') {
        // Direct Pixel generation strategy
        if (cpuBucket >= 10000) {
            // We have enough CPU in bucket to generate a Pixel
            const result = Game.cpu.generatePixel();
            if (result === OK) {
                console.log(`🎯 PIXEL GENERATED! Bucket: ${cpuBucket} → ${Game.cpu.bucket}, Pixels: ${Game.resources['pixel'] || 0}`);
            } else {
                console.log(`❌ Failed to generate Pixel: ${result}`);
            }
        } else if (cpuBucket >= 8000) {
            // Close to earning a Pixel, start preparing
            console.log(`⚡ Preparing for Pixel: Bucket ${cpuBucket}/10000`);
        }
        
        // Log Pixel status every 100 ticks
        if (Game.time % 100 === 0) {
            console.log(`CPU: ${cpuUsed.toFixed(2)}/${cpuLimit}, Bucket: ${cpuBucket}, Pixels: ${Game.resources['pixel'] || 0}`);
        }
    } else {
        // Local server mode - just log CPU usage without Pixel generation
        if (Game.time % 100 === 0) {
            console.log(`CPU: ${cpuUsed.toFixed(2)}/${cpuLimit}, Bucket: ${cpuBucket} (Local Server - No Pixel Generation)`);
        }
    }
}<|MERGE_RESOLUTION|>--- conflicted
+++ resolved
@@ -492,36 +492,6 @@
             creep.memory.sourceId = source.id;
         }
     }
-<<<<<<< HEAD
-
-=======
-}
-
-function spawnCreeps(spawn, creeps) {
-    // Determine what we need
-    const needs = {
-        harvester: Math.max(2, Math.min(4, Math.floor(creeps.upgrader.length + creeps.builder.length + 1))),
-        upgrader: Math.max(1, Math.min(3, Math.floor(creeps.harvester.length / 2))),
-        builder: Math.max(1, Math.min(2, countMissingStructures(spawn.room) > 0 ? 1 : 0))
-    };
-
-    // Spawn priority: harvester > upgrader > builder
-    if (creeps.harvester.length < needs.harvester && spawn.canCreateCreep([WORK, CARRY, MOVE]) === OK) {
-        const name = 'Harvester' + Game.time;
-        spawn.createCreep([WORK, CARRY, MOVE], name, { role: 'harvester' });
-    } else if (creeps.upgrader.length < needs.upgrader && spawn.canCreateCreep([WORK, CARRY, MOVE]) === OK) {
-        const name = 'Upgrader' + Game.time;
-        spawn.createCreep([WORK, CARRY, MOVE], name, { role: 'upgrader' });
-    } else if (creeps.builder.length < needs.builder && spawn.canCreateCreep([WORK, CARRY, MOVE]) === OK) {
-        const name = 'Builder' + Game.time;
-        spawn.createCreep([WORK, CARRY, MOVE], name, { role: 'builder' });
-    }
-}
-
-function countMissingStructures(room) {
-    if (!room.memory.plannedStructures) return 0;
-    
->>>>>>> 3a2c9fbc
     if (!source) return;
     
     // Find container near this source
@@ -531,13 +501,10 @@
                    structure.pos.getRangeTo(source) <= 2;
         }
     })[0];
-<<<<<<< HEAD
 }
 
 function countMissingStructures(room) {
     if (!room.memory.plannedStructures) return 0;
-=======
->>>>>>> 3a2c9fbc
     
     if (container) {
         // Move to container position and stay there
