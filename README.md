<<<<<<< HEAD
# Mini-Screeps Bot - Throughput Optimized

A minimal, self-contained Screeps bot focused on **Pixel earning** with advanced throughput optimization for maximum room efficiency. This bot operates autonomously in a single room with no expansion or remote operations, implementing mathematical throughput calculations for optimal energy flow.
=======
# Mini-Screeps Bot

A minimal, self-contained Screeps bot focused on **Pixel earning** and efficient base management. This bot operates autonomously in a single room with no expansion or remote operations.
>>>>>>> f383a2df

## 🎯 **Primary Goals**

1. **Pixel Generation**: Earn Pixels by using 10,000 CPU per tick (1 Pixel per 10,000 CPU)
2. **Base Maintenance**: Keep the room controller upgraded and maintain essential infrastructure
<<<<<<< HEAD
3. **Room Efficiency**: Maximize energy throughput using mathematical calculations
4. **CPU Optimization**: Minimize CPU usage during bucket refill phases

## 🧮 **Throughput Mathematics**

### **Energy Production**
- **2 sources × 10 energy/tick = 20 energy/tick total**
- Each source produces 3000 energy over 300 ticks (regeneration cycle)
- Continuous harvesting with dedicated miners

### **Mining Optimization**
- **Miners**: `5W 1M` body (550 energy cost)
- **Harvest Rate**: 1 WORK = 2 energy/tick
- **Per-source Target**: 10 energy/tick (fully caps source)
- **Behavior**: Parked on source containers for continuous operation

### **Hauling Calculations**
- **Formula**: `Trtt = 2d + 4` (round-trip time with roads)
- **CARRY Requirements**: `Math.ceil((2/5) * Trtt)` total CARRY parts
- **MOVE Ratio**: `MOVE ≈ CARRY/2` (assumes roads for efficiency)
- **Dynamic Sizing**: 2-3 haulers based on energy capacity

### **Energy Flow Control**
- **Builder Allocation**: 10 energy/tick when construction needed
- **Upgrader Allocation**: Remaining energy (minimum 4 energy/tick)
- **Dynamic Balancing**: Adjusts based on room construction needs
=======
3. **Efficiency**: Minimize CPU usage during bucket refill phases
>>>>>>> f383a2df

## 🏗️ **Architecture**

### **Single File Design**
- **`main.js`**: Complete bot implementation in one file
- **No external dependencies**: Pure JavaScript using Screeps API
- **Self-contained**: No user interaction required
<<<<<<< HEAD
- **Mathematical**: Implements throughput calculations for optimal efficiency

### **Optimized Energy Distribution System**
```
Sources → Containers (near sources) → Miners (parked, continuous)
Containers → Haulers (optimized CARRY/MOVE) → Spawn/Extensions
Spawn/Extensions → Upgraders/Builders → Controller/Construction
```

## 👥 **Optimized Creep Roles**

### **Miner** (Replaces Harvester)
- **Purpose**: Continuous energy extraction from sources
- **Body**: `5W 1M` for maximum harvest rate
- **Behavior**: 
  - Assigned to specific sources
  - Parked on source containers
  - Continuous harvesting (no travel time)
  - Count: Fixed at 2 (one per source)

### **Hauler** (New Role)
- **Purpose**: Transport energy from source containers to base
- **Body**: Dynamically calculated based on distance and energy capacity
- **Behavior**:
  - Moves energy from source containers to spawn/extensions/storage
  - Prioritizes extensions/spawn over storage
  - Optimized CARRY/MOVE ratio for maximum throughput
- **Count**: 2-3 haulers (based on energy capacity and distance)
=======

### **Energy Distribution System**
```
Sources → Containers (near sources) → Harvesters deposit
Containers (near controller) → Upgraders withdraw → Controller upgrade
Containers/Storage → Builders withdraw → Construction sites
```

## 👥 **Creep Roles**

### **Harvester**
- **Purpose**: Collect energy from sources
- **Behavior**: 
  - Harvests from closest source
  - Deposits energy into containers near sources
  - Fallback to extensions/spawn/towers if no containers
  - Final fallback to storage
>>>>>>> f383a2df

### **Upgrader**
- **Purpose**: Upgrade room controller (prevents downgrading)
- **Behavior**:
<<<<<<< HEAD
  - Gets energy from spawn/extensions/storage (haulers deliver here)
  - Prioritizes extensions/spawn over storage
  - Dynamic count based on available energy after builder needs
=======
  - Gets energy from container near controller (2-3 tiles away)
  - Continuously upgrades controller
  - Fallback to storage/extensions if no controller container
>>>>>>> f383a2df

### **Builder**
- **Purpose**: Construct planned structures
- **Behavior**:
<<<<<<< HEAD
  - Gets energy from spawn/extensions/storage
  - Builds construction sites when available
  - Helps upgrade controller when no construction sites
  - Only spawned when construction work exists

## 🏘️ **Enhanced Base Layout**
=======
  - Gets energy from containers/storage/extensions
  - Builds construction sites
  - Helps upgrade controller when no construction sites

## 🏘️ **Base Layout**
>>>>>>> f383a2df

### **Centralized Design**
- Base positioned between spawn and controller
- Structures arranged in a 3-tile radius grid pattern
<<<<<<< HEAD
- Optimized for shortest travel distances
=======
>>>>>>> f383a2df

### **Planned Structures**
- **Extensions**: 10x (for more creep spawning capacity)
- **Towers**: 2x (for defense)
- **Storage**: Central energy storage
- **Terminal**: Resource trading
- **Link**: Energy transfer
- **Containers**: 
<<<<<<< HEAD
  - Near each source (for miner efficiency)
  - Near controller (for upgrader efficiency)
- **Roads**: 
  - From sources to base (hauler efficiency)
  - From base to controller (upgrader efficiency)

### **Smart Infrastructure**
- **Source Containers**: Adjacent to each source for miner deposits
- **Controller Container**: 2-3 tiles from controller for upgrader access
- **Road Planning**: Automatic road placement for improved travel efficiency
=======
  - Near each source (for harvester efficiency)
  - Near controller (for upgrader efficiency)

### **Container Strategy**
- **Source Containers**: Adjacent to each source for harvester deposits
- **Controller Container**: 2-3 tiles from controller for upgrader access
>>>>>>> f383a2df
- **Smart Placement**: Only on plain/swamp terrain, avoiding walls

## ⚡ **Pixel Earning Strategy**

### **CPU Management**
- **Monitor**: CPU bucket levels continuously
- **Threshold**: Generate Pixel when bucket ≥ 10,000
- **Method**: `Game.cpu.generatePixel()` (official Screeps API)
- **Logging**: Track CPU usage, bucket levels, and Pixel count

### **Efficiency Cycle**
1. **Build Phase**: Normal operations while bucket fills
2. **Pixel Phase**: Generate Pixel when bucket is full
3. **Repeat**: Continuous cycle for maximum Pixel production

## 🚀 **Getting Started**

### **Deployment**
1. Copy `main.js` to your Screeps script directory
2. The bot will automatically:
<<<<<<< HEAD
   - Calculate source-to-sink distances
   - Plan optimal base layout with roads
   - Spawn efficiency-optimized creeps
=======
   - Plan base layout
   - Spawn essential creeps
>>>>>>> f383a2df
   - Build infrastructure
   - Start earning Pixels

### **No Configuration Required**
- Bot operates completely autonomously
- No user input needed
- Self-adapting to room conditions
<<<<<<< HEAD
- Mathematical optimization based on room layout
=======
>>>>>>> f383a2df

## 📊 **Performance Monitoring**

### **Console Output**
<<<<<<< HEAD
- **Distance Calculation**: `Distance calculation complete: avg=XX, Trtt=XX, carryNeeded=XX`
- **Creep Status**: `Creeps: M:2/2, H:2/2, U:3/4, B:1/1`
- **Energy Flow**: `Energy Flow: 20 e/t → Builders:10, Upgraders:10, Missing:5`
- **Pixel Generation**: `🎯 PIXEL GENERATED! Bucket: XXXX → XXXX, Pixels: X`
- **CPU Status**: `CPU: XX.XX/XX, Bucket: XXXX, Pixels: X` (every 100 ticks)
=======
- **Preparation**: `⚡ Preparing for Pixel: Bucket XXXX/10000`
- **Success**: `🎯 PIXEL GENERATED! Bucket: XXXX → XXXX, Pixels: X`
- **Status**: `CPU: XX.XX/XX, Bucket: XXXX, Pixels: X` (every 100 ticks)
>>>>>>> f383a2df

### **Key Metrics**
- CPU usage efficiency
- Pixel generation rate
<<<<<<< HEAD
- Energy throughput (20 e/t target)
- Creep population balance
- Construction progress
- Distance-based optimizations
=======
- Base construction progress
- Creep population balance
>>>>>>> f383a2df

## 🎮 **Features**

### **✅ What It Does**
<<<<<<< HEAD
- Earns Pixels efficiently with optimized CPU usage
- Maintains room controller with mathematical precision
- Builds essential infrastructure with smart placement
- Manages energy distribution using throughput calculations
- Self-contained operation with no user interaction
- Implements advanced throughput mathematics
- Automatically plans roads for efficiency
- Dynamic energy allocation based on room needs
=======
- Earns Pixels efficiently
- Maintains room controller
- Builds essential infrastructure
- Manages energy distribution
- Self-contained operation
>>>>>>> f383a2df

### **❌ What It Doesn't Do**
- No room expansion
- No remote harvesting
- No Labs or Factories
- No complex resource processing
- No user interaction
<<<<<<< HEAD
- No manual configuration
=======
>>>>>>> f383a2df

## 🔧 **Technical Details**

### **Memory Management**
- Automatic cleanup of dead creep memory
<<<<<<< HEAD
- Room memory for base planning and distance calculations
- Efficient creep role assignment with source tracking
- Cached throughput calculations for performance

### **Pathfinding & Movement**
- Optimized movement with visual path indicators
- Closest-by-path target selection
- Efficient container positioning
- Road-based pathfinding for improved speed

### **Advanced Spawn Logic**
- Throughput-based creep spawning with mathematical calculations
- Priority: Miner → Hauler → Upgrader → Builder
- Dynamic population management based on room needs
- Energy capacity-aware body part optimization

### **Distance Calculations**
- Automatic source-to-sink distance measurement
- Round-trip time calculations for hauler optimization
- CARRY/MOVE ratio optimization based on distance
- Cached calculations for performance
=======
- Room memory for base planning
- Efficient creep role assignment

### **Pathfinding**
- Optimized movement with visual path indicators
- Closest-by-path target selection
- Efficient container positioning

### **Spawn Logic**
- Adaptive creep spawning based on needs
- Priority: Harvester → Upgrader → Builder
- Dynamic population management
>>>>>>> f383a2df

## 📈 **Optimization Focus**

### **CPU Efficiency**
<<<<<<< HEAD
- Minimal memory usage with smart caching
- Efficient algorithms with mathematical foundations
- Direct API calls with no unnecessary operations
- Optimized creep behavior for reduced CPU usage

### **Energy Efficiency**
- Mathematical throughput optimization
- Container-based distribution system
- Reduced travel distances with road planning
- Optimized creep roles with specialized functions
- Dynamic energy allocation based on room state

### **Throughput Optimization**
- Continuous mining with dedicated miners
- Optimized hauling with calculated CARRY/MOVE ratios
- Road planning for improved travel efficiency
- Dynamic energy flow control
- Mathematical precision in all calculations
=======
- Minimal memory usage
- Efficient algorithms
- Direct API calls
- No unnecessary operations

### **Energy Efficiency**
- Container-based distribution
- Reduced travel distances
- Optimized creep roles
- Smart fallback systems
>>>>>>> f383a2df

## 🎯 **Success Metrics**

- **Primary**: Pixels earned per hour
- **Secondary**: Controller level maintenance
- **Tertiary**: Base construction completion
- **Efficiency**: CPU usage optimization
<<<<<<< HEAD
- **Throughput**: Energy flow efficiency (target: 20 e/t)
- **Mathematical**: Distance-based optimization accuracy

## 📋 **Example Calculations**

### **Typical Room Setup**
- **Average Distance**: 15 tiles
- **Round-trip Time**: 34 ticks
- **Total CARRY Needed**: 14 parts
- **Hauler Configuration**: 2 haulers with 7C 4M each
- **Energy Production**: 20 e/t (2 sources × 10 e/t each)
- **Energy Allocation**: 10 e/t builders + 10 e/t upgraders (when building)

### **Performance Benefits**
- **Mining Efficiency**: 100% uptime (no travel time)
- **Hauling Efficiency**: Optimized CARRY/MOVE ratios
- **Energy Flow**: Mathematical precision in allocation
- **Pixel Generation**: More CPU available due to efficiency

---

*This bot implements advanced throughput mathematics for players who want maximum efficiency in a single-room Pixel-earning machine that requires minimal maintenance and operates completely autonomously.*
=======

---

*This bot is designed for players who want a simple, effective Pixel-earning machine that requires minimal maintenance and operates completely autonomously.*
>>>>>>> f383a2df
<|MERGE_RESOLUTION|>--- conflicted
+++ resolved
@@ -1,18 +1,12 @@
-<<<<<<< HEAD
+
 # Mini-Screeps Bot - Throughput Optimized
 
 A minimal, self-contained Screeps bot focused on **Pixel earning** with advanced throughput optimization for maximum room efficiency. This bot operates autonomously in a single room with no expansion or remote operations, implementing mathematical throughput calculations for optimal energy flow.
-=======
-# Mini-Screeps Bot
-
-A minimal, self-contained Screeps bot focused on **Pixel earning** and efficient base management. This bot operates autonomously in a single room with no expansion or remote operations.
->>>>>>> f383a2df
 
 ## 🎯 **Primary Goals**
 
 1. **Pixel Generation**: Earn Pixels by using 10,000 CPU per tick (1 Pixel per 10,000 CPU)
 2. **Base Maintenance**: Keep the room controller upgraded and maintain essential infrastructure
-<<<<<<< HEAD
 3. **Room Efficiency**: Maximize energy throughput using mathematical calculations
 4. **CPU Optimization**: Minimize CPU usage during bucket refill phases
 
@@ -39,9 +33,7 @@
 - **Builder Allocation**: 10 energy/tick when construction needed
 - **Upgrader Allocation**: Remaining energy (minimum 4 energy/tick)
 - **Dynamic Balancing**: Adjusts based on room construction needs
-=======
-3. **Efficiency**: Minimize CPU usage during bucket refill phases
->>>>>>> f383a2df
+
 
 ## 🏗️ **Architecture**
 
@@ -49,7 +41,6 @@
 - **`main.js`**: Complete bot implementation in one file
 - **No external dependencies**: Pure JavaScript using Screeps API
 - **Self-contained**: No user interaction required
-<<<<<<< HEAD
 - **Mathematical**: Implements throughput calculations for optimal efficiency
 
 ### **Optimized Energy Distribution System**
@@ -78,64 +69,31 @@
   - Prioritizes extensions/spawn over storage
   - Optimized CARRY/MOVE ratio for maximum throughput
 - **Count**: 2-3 haulers (based on energy capacity and distance)
-=======
-
-### **Energy Distribution System**
-```
-Sources → Containers (near sources) → Harvesters deposit
-Containers (near controller) → Upgraders withdraw → Controller upgrade
-Containers/Storage → Builders withdraw → Construction sites
-```
-
-## 👥 **Creep Roles**
-
-### **Harvester**
-- **Purpose**: Collect energy from sources
-- **Behavior**: 
-  - Harvests from closest source
-  - Deposits energy into containers near sources
-  - Fallback to extensions/spawn/towers if no containers
-  - Final fallback to storage
->>>>>>> f383a2df
+
 
 ### **Upgrader**
 - **Purpose**: Upgrade room controller (prevents downgrading)
 - **Behavior**:
-<<<<<<< HEAD
   - Gets energy from spawn/extensions/storage (haulers deliver here)
   - Prioritizes extensions/spawn over storage
   - Dynamic count based on available energy after builder needs
-=======
-  - Gets energy from container near controller (2-3 tiles away)
-  - Continuously upgrades controller
-  - Fallback to storage/extensions if no controller container
->>>>>>> f383a2df
+
 
 ### **Builder**
 - **Purpose**: Construct planned structures
 - **Behavior**:
-<<<<<<< HEAD
   - Gets energy from spawn/extensions/storage
   - Builds construction sites when available
   - Helps upgrade controller when no construction sites
   - Only spawned when construction work exists
 
 ## 🏘️ **Enhanced Base Layout**
-=======
-  - Gets energy from containers/storage/extensions
-  - Builds construction sites
-  - Helps upgrade controller when no construction sites
-
-## 🏘️ **Base Layout**
->>>>>>> f383a2df
 
 ### **Centralized Design**
 - Base positioned between spawn and controller
 - Structures arranged in a 3-tile radius grid pattern
-<<<<<<< HEAD
 - Optimized for shortest travel distances
-=======
->>>>>>> f383a2df
+
 
 ### **Planned Structures**
 - **Extensions**: 10x (for more creep spawning capacity)
@@ -144,7 +102,6 @@
 - **Terminal**: Resource trading
 - **Link**: Energy transfer
 - **Containers**: 
-<<<<<<< HEAD
   - Near each source (for miner efficiency)
   - Near controller (for upgrader efficiency)
 - **Roads**: 
@@ -155,14 +112,7 @@
 - **Source Containers**: Adjacent to each source for miner deposits
 - **Controller Container**: 2-3 tiles from controller for upgrader access
 - **Road Planning**: Automatic road placement for improved travel efficiency
-=======
-  - Near each source (for harvester efficiency)
-  - Near controller (for upgrader efficiency)
-
-### **Container Strategy**
-- **Source Containers**: Adjacent to each source for harvester deposits
-- **Controller Container**: 2-3 tiles from controller for upgrader access
->>>>>>> f383a2df
+
 - **Smart Placement**: Only on plain/swamp terrain, avoiding walls
 
 ## ⚡ **Pixel Earning Strategy**
@@ -183,14 +133,9 @@
 ### **Deployment**
 1. Copy `main.js` to your Screeps script directory
 2. The bot will automatically:
-<<<<<<< HEAD
    - Calculate source-to-sink distances
    - Plan optimal base layout with roads
    - Spawn efficiency-optimized creeps
-=======
-   - Plan base layout
-   - Spawn essential creeps
->>>>>>> f383a2df
    - Build infrastructure
    - Start earning Pixels
 
@@ -198,43 +143,29 @@
 - Bot operates completely autonomously
 - No user input needed
 - Self-adapting to room conditions
-<<<<<<< HEAD
 - Mathematical optimization based on room layout
-=======
->>>>>>> f383a2df
+
 
 ## 📊 **Performance Monitoring**
 
 ### **Console Output**
-<<<<<<< HEAD
 - **Distance Calculation**: `Distance calculation complete: avg=XX, Trtt=XX, carryNeeded=XX`
 - **Creep Status**: `Creeps: M:2/2, H:2/2, U:3/4, B:1/1`
 - **Energy Flow**: `Energy Flow: 20 e/t → Builders:10, Upgraders:10, Missing:5`
 - **Pixel Generation**: `🎯 PIXEL GENERATED! Bucket: XXXX → XXXX, Pixels: X`
 - **CPU Status**: `CPU: XX.XX/XX, Bucket: XXXX, Pixels: X` (every 100 ticks)
-=======
-- **Preparation**: `⚡ Preparing for Pixel: Bucket XXXX/10000`
-- **Success**: `🎯 PIXEL GENERATED! Bucket: XXXX → XXXX, Pixels: X`
-- **Status**: `CPU: XX.XX/XX, Bucket: XXXX, Pixels: X` (every 100 ticks)
->>>>>>> f383a2df
 
 ### **Key Metrics**
 - CPU usage efficiency
 - Pixel generation rate
-<<<<<<< HEAD
 - Energy throughput (20 e/t target)
 - Creep population balance
 - Construction progress
 - Distance-based optimizations
-=======
-- Base construction progress
-- Creep population balance
->>>>>>> f383a2df
 
 ## 🎮 **Features**
 
 ### **✅ What It Does**
-<<<<<<< HEAD
 - Earns Pixels efficiently with optimized CPU usage
 - Maintains room controller with mathematical precision
 - Builds essential infrastructure with smart placement
@@ -243,13 +174,6 @@
 - Implements advanced throughput mathematics
 - Automatically plans roads for efficiency
 - Dynamic energy allocation based on room needs
-=======
-- Earns Pixels efficiently
-- Maintains room controller
-- Builds essential infrastructure
-- Manages energy distribution
-- Self-contained operation
->>>>>>> f383a2df
 
 ### **❌ What It Doesn't Do**
 - No room expansion
@@ -257,16 +181,12 @@
 - No Labs or Factories
 - No complex resource processing
 - No user interaction
-<<<<<<< HEAD
 - No manual configuration
-=======
->>>>>>> f383a2df
 
 ## 🔧 **Technical Details**
 
 ### **Memory Management**
 - Automatic cleanup of dead creep memory
-<<<<<<< HEAD
 - Room memory for base planning and distance calculations
 - Efficient creep role assignment with source tracking
 - Cached throughput calculations for performance
@@ -288,25 +208,10 @@
 - Round-trip time calculations for hauler optimization
 - CARRY/MOVE ratio optimization based on distance
 - Cached calculations for performance
-=======
-- Room memory for base planning
-- Efficient creep role assignment
-
-### **Pathfinding**
-- Optimized movement with visual path indicators
-- Closest-by-path target selection
-- Efficient container positioning
-
-### **Spawn Logic**
-- Adaptive creep spawning based on needs
-- Priority: Harvester → Upgrader → Builder
-- Dynamic population management
->>>>>>> f383a2df
 
 ## 📈 **Optimization Focus**
 
 ### **CPU Efficiency**
-<<<<<<< HEAD
 - Minimal memory usage with smart caching
 - Efficient algorithms with mathematical foundations
 - Direct API calls with no unnecessary operations
@@ -325,18 +230,6 @@
 - Road planning for improved travel efficiency
 - Dynamic energy flow control
 - Mathematical precision in all calculations
-=======
-- Minimal memory usage
-- Efficient algorithms
-- Direct API calls
-- No unnecessary operations
-
-### **Energy Efficiency**
-- Container-based distribution
-- Reduced travel distances
-- Optimized creep roles
-- Smart fallback systems
->>>>>>> f383a2df
 
 ## 🎯 **Success Metrics**
 
@@ -344,7 +237,6 @@
 - **Secondary**: Controller level maintenance
 - **Tertiary**: Base construction completion
 - **Efficiency**: CPU usage optimization
-<<<<<<< HEAD
 - **Throughput**: Energy flow efficiency (target: 20 e/t)
 - **Mathematical**: Distance-based optimization accuracy
 
@@ -366,10 +258,4 @@
 
 ---
 
-*This bot implements advanced throughput mathematics for players who want maximum efficiency in a single-room Pixel-earning machine that requires minimal maintenance and operates completely autonomously.*
-=======
-
----
-
-*This bot is designed for players who want a simple, effective Pixel-earning machine that requires minimal maintenance and operates completely autonomously.*
->>>>>>> f383a2df
+*This bot implements advanced throughput mathematics for players who want maximum efficiency in a single-room Pixel-earning machine that requires minimal maintenance and operates completely autonomously.*